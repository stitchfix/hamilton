import abc
import functools
import logging
import inspect
import typing
from typing import Dict, Callable, Collection, Tuple, Union, Any, Type, List, NamedTuple

import pandas as pd
import typing_inspect

<<<<<<< HEAD
from hamilton import node
from hamilton.data_quality.base import DataValidator, ValidationResult
from hamilton.data_quality.default_validators import resolve_validators
from hamilton.function_modifiers_base import NodeCreator, NodeResolver, NodeExpander, sanitize_function_name, NodeDecorator, NodeTransformer
from hamilton.models import BaseModel
=======
from hamilton import node, data_quality
from hamilton.data_quality import base
from hamilton.data_quality import default_validators
from hamilton import function_modifiers_base
from hamilton import models
>>>>>>> 4aa1cbea

logger = logging.getLogger(__name__)

"""
Annotations for modifying the way functions get added to the DAG.
All user-facing annotation classes are lowercase as they're meant to be used
as annotations. They are classes to hold state and subclass common functionality.
"""


class InvalidDecoratorException(Exception):
    pass


def get_default_tags(fn: Callable) -> Dict[str, str]:
    """Function that encapsulates default tags on a function.

    :param fn: the function we want to create default tags for.
    :return: a dictionary with str -> str values representing the default tags.
    """
    module_name = inspect.getmodule(fn).__name__
    return {'module': module_name}


class parametrized(function_modifiers_base.NodeExpander):
    def __init__(self, parameter: str, assigned_output: Dict[Tuple[str, str], Any]):
        """Constructor for a modifier that expands a single function into n, each of which
        corresponds to a function in which the parameter value is replaced by that *specific value*.

        :param parameter: Parameter to expand on.
        :param assigned_output: A map of tuple of [parameter names, documentation] to values
        """
        self.parameter = parameter
        self.assigned_output = assigned_output
        for node in assigned_output.keys():
            if not isinstance(node, Tuple):
                raise InvalidDecoratorException(
                    f'assigned_output key is incorrect: {node}. The parameterized decorator needs a dict of '
                    '[name, doc string] -> value to function.')

    def validate(self, fn: Callable):
        """A function is invalid if it does not have the requested parameter.

        :param fn: Function to validate against this annotation.
        :raises: InvalidDecoratorException If the function does not have the requested parameter
        """
        signature = inspect.signature(fn)
        if self.parameter not in signature.parameters.keys():
            raise InvalidDecoratorException(
                f'Annotation is invalid -- no such parameter {self.parameter} in function {fn}')

    def expand_node(self, node_: node.Node, config: Dict[str, Any], fn: Callable) -> Collection[node.Node]:
        """For each parameter value, loop through, partially curry the function, and output a node."""
        input_types = node_.input_types
        nodes = []
        for (node_name, node_doc), value in self.assigned_output.items():
            nodes.append(
                node.Node(
                    node_name,
                    node_.type,
                    node_doc,
                    functools.partial(node_.callable, **{self.parameter: value}),
                    input_types={key: value for key, (value, _) in input_types.items() if key != self.parameter},
                    tags=node_.tags.copy()))
        return nodes


class parametrized_input(function_modifiers_base.NodeExpander):

    def __init__(self, parameter: str, variable_inputs: Dict[str, Tuple[str, str]]):
        """Constructor for a modifier that expands a single function into n, each of which
        corresponds to the specified parameter replaced by a *specific input column*.

        Note this decorator and `@parametrized` are quite similar, except that the input here is another DAG node,
        i.e. column, rather than some specific value.

        The `parameterized_input` allows you keep your code DRY by reusing the same function but replace the inputs
        to create multiple corresponding distinct outputs. The _parameter_ key word argument has to match one of the
        arguments in the function. The rest of the arguments are pulled from items inside the DAG.
        The _assigned_inputs_ key word argument takes in a
        dictionary of input_column -> tuple(Output Name, Documentation string).

        :param parameter: Parameter to expand on.
        :param variable_inputs: A map of tuple of [parameter names, documentation] to values
        """
        logger.warning('`parameterized_input` (singular) is deprecated. It will be removed in a 2.0.0 release. '
                       'Please migrate to using `parameterized_inputs` (plural).')
        self.parameter = parameter
        self.assigned_output = variable_inputs
        for value in variable_inputs.values():
            if not isinstance(value, Tuple):
                raise InvalidDecoratorException(
                    f'assigned_output key is incorrect: {node}. The parameterized decorator needs a dict of '
                    'input column -> [name, description] to function.')

    def expand_node(self, node_: node.Node, config: Dict[str, Any], fn: Callable) -> Collection[node.Node]:
        nodes = []
        input_types = node_.input_types
        for input_column, (node_name, node_description) in self.assigned_output.items():
            specific_inputs = {key: value for key, (value, _) in input_types.items()}
            specific_inputs[input_column] = specific_inputs.pop(self.parameter)  # replace the name with the new function name so we get the right dependencies

            def new_fn(*args, input_column=input_column, **kwargs):
                """This function rewrites what is passed in kwargs to the right kwarg for the function."""
                kwargs = kwargs.copy()
                kwargs[self.parameter] = kwargs.pop(input_column)
                return node_.callable(*args, **kwargs)

            nodes.append(
                node.Node(
                    node_name,
                    node_.type,
                    node_description,
                    new_fn,
                    input_types=specific_inputs,
                    tags=node_.tags.copy()))
        return nodes

    def validate(self, fn: Callable):
        """A function is invalid if it does not have the requested parameter.

        :param fn: Function to validate against this annotation.
        :raises: InvalidDecoratorException If the function does not have the requested parameter
        """
        signature = inspect.signature(fn)
        if self.parameter not in signature.parameters.keys():
            raise InvalidDecoratorException(
                f'Annotation is invalid -- no such parameter {self.parameter} in function {fn}')


class parameterized_inputs(function_modifiers_base.NodeExpander):
    RESERVED_KWARG = 'output_name'

    def __init__(self, **parameterization: Dict[str, Dict[str, str]]):
        """Constructor for a modifier that expands a single function into n, each of which corresponds to replacing
        some subset of the specified parameters with specific inputs.

        Note this decorator and `@parametrized_input` are similar, except this one allows multiple
        parameters to be mapped to multiple function arguments (and it fixes the spelling mistake).

        `parameterized_inputs` allows you keep your code DRY by reusing the same function but replace the inputs
        to create multiple corresponding distinct outputs. We see here that `parameterized_inputs` allows you to keep
        your code DRY by reusing the same function to create multiple distinct outputs. The key word arguments passed
        have to have the following structure:
            > OUTPUT_NAME = Mapping of function argument to input that should go into it.
        The documentation for the output is taken from the function. The documentation string can be templatized with
        the parameter names of the function and the reserved value `output_name` - those will be replaced with the
        corresponding values from the parameterization.

        :param **parameterization: kwargs of output name to dict of parameter mappings.
        """
        self.parametrization = parameterization
        if not parameterization:
            raise ValueError(f'Cannot pass empty/None dictionary to parameterized_inputs')
        for output, mappings in parameterization.items():
            if not mappings:
                raise ValueError(f'Error, {output} has a none/empty dictionary mapping. Please fill it.')

    def expand_node(self, node_: node.Node, config: Dict[str, Any], fn: Callable) -> Collection[node.Node]:
        nodes = []
        input_types = node_.input_types
        for output_name, mapping in self.parametrization.items():
            node_name = output_name
            # output_name is a reserved kwarg name.
            node_description = self.format_doc_string(node_.documentation, output_name, **mapping)
            specific_inputs = {key: value for key, (value, _) in input_types.items()}
            for func_param, replacement_param in mapping.items():
                logger.info(f'For function {node_.name}: mapping {replacement_param} to {func_param}.')
                # replace the name with the new function name so we get the right dependencies
                specific_inputs[replacement_param] = specific_inputs.pop(func_param)

            def new_fn(*args, inputs=mapping, **kwargs):
                """This function rewrites what is passed in kwargs to the right kwarg for the function."""
                kwargs = kwargs.copy()
                for func_param, replacement_param in inputs.items():
                    kwargs[func_param] = kwargs.pop(replacement_param)
                return node_.callable(*args, **kwargs)

            nodes.append(
                node.Node(
                    node_name,
                    node_.type,
                    node_description,
                    new_fn,
                    input_types=specific_inputs,
                    tags=node_.tags.copy()))
        return nodes

    def format_doc_string(self, doc: str, output_name: str, **params: Dict[str, str]) -> str:
        """Helper function to format a function documentation string.

        :param doc: the string template to format
        :param output_name: the output name of the function
        :param params: the parameter mappings
        :return: formatted string
        :raises: KeyError if there is a template variable missing from the parameter mapping.
        """
        return doc.format(**{self.RESERVED_KWARG: output_name}, **params)

    def validate(self, fn: Callable):
        """A function is invalid if it does not have the requested parameter.

        :param fn: Function to validate against this annotation.
        :raises: InvalidDecoratorException If the function does not have the requested parameter
        """
        signature = inspect.signature(fn)
        func_param_name_set = set(signature.parameters.keys())
        try:
            for output_name, mappings in self.parametrization.items():
                self.format_doc_string(fn.__doc__, output_name, **mappings)
        except KeyError as e:
            raise InvalidDecoratorException(f'Function docstring templating is incorrect. '
                                            f'Please fix up the docstring {fn.__module__}.{fn.__name__}.') from e

        if self.RESERVED_KWARG in func_param_name_set:
            raise InvalidDecoratorException(
                f'Error function {fn.__module__}.{fn.__name__} cannot have `{self.RESERVED_KWARG}` '
                f'as a parameter it is reserved.')
        missing_params = set()
        for output_name, mappings in self.parametrization.items():
            for func_name, replacement_name in mappings.items():
                if func_name not in func_param_name_set:
                    missing_params.add(func_name)
        if missing_params:
            raise InvalidDecoratorException(
                f'Annotation is invalid -- No such parameter(s) {missing_params} in function '
                f'{fn.__module__}.{fn.__name__}.')


class extract_columns(function_modifiers_base.NodeExpander):

    def __init__(self, *columns: Union[Tuple[str, str], str], fill_with: Any = None):
        """Constructor for a modifier that expands a single function into the following nodes:
        - n functions, each of which take in the original dataframe and output a specific column
        - 1 function that outputs the original dataframe

        :param columns: Columns to extract, that can be a list of tuples of (name, documentation) or just names.
        :param fill_with: If you want to extract a column that doesn't exist, do you want to fill it with a default value?
        Or do you want to error out? Leave empty/None to error out, set fill_value to dynamically create a column.
        """
        if not columns:
            raise InvalidDecoratorException('Error empty arguments passed to extract_columns decorator.')
        elif isinstance(columns[0], list):
            raise InvalidDecoratorException('Error list passed in. Please `*` in front of it to expand it.')
        self.columns = columns
        self.fill_with = fill_with

    def validate(self, fn: Callable):
        """A function is invalid if it does not output a dataframe.

        :param fn: Function to validate.
        :raises: InvalidDecoratorException If the function does not output a Dataframe
        """
        output_type = inspect.signature(fn).return_annotation
        if not issubclass(output_type, pd.DataFrame):
            raise InvalidDecoratorException(
                f'For extracting columns, output type must be pandas dataframe, not: {output_type}')

    def expand_node(self, node_: node.Node, config: Dict[str, Any], fn: Callable) -> Collection[node.Node]:
        """For each column to extract, output a node that extracts that column. Also, output the original dataframe
        generator.

        :param config:
        :param fn: Function to extract columns from. Must output a dataframe.
        :return: A collection of nodes --
                one for the original dataframe generator, and another for each column to extract.
        """
        fn = node_.callable
        base_doc = node_.documentation

        @functools.wraps(fn)
        def df_generator(*args, **kwargs):
            df_generated = fn(*args, **kwargs)
            if self.fill_with is not None:
                for col in self.columns:
                    if col not in df_generated:
                        df_generated[col] = self.fill_with
            return df_generated

        output_nodes = [node.Node(node_.name,
                                  typ=pd.DataFrame,
                                  doc_string=base_doc,
                                  callabl=df_generator,
                                  tags=node_.tags.copy())]

        for column in self.columns:
            doc_string = base_doc  # default doc string of base function.
            if isinstance(column, Tuple):  # Expand tuple into constituents
                column, doc_string = column

            def extractor_fn(column_to_extract: str = column, **kwargs) -> pd.Series:  # avoiding problems with closures
                df = kwargs[node_.name]
                if column_to_extract not in df:
                    raise InvalidDecoratorException(f'No such column: {column_to_extract} produced by {node_.name}. '
                                                    f'It only produced {str(df.columns)}')
                return kwargs[node_.name][column_to_extract]

            output_nodes.append(
                node.Node(column, pd.Series, doc_string, extractor_fn,
                          input_types={node_.name: pd.DataFrame}, tags=node_.tags.copy()))
        return output_nodes


class extract_fields(function_modifiers_base.NodeExpander):
    """Extracts fields from a dictionary of output."""

    def __init__(self, fields: dict, fill_with: Any = None):
        """Constructor for a modifier that expands a single function into the following nodes:
        - n functions, each of which take in the original dict and output a specific field
        - 1 function that outputs the original dict

        :param fields: Fields to extract. A dict of 'field_name' -> 'field_type'.
        :param fill_with: If you want to extract a field that doesn't exist, do you want to fill it with a default value?
        Or do you want to error out? Leave empty/None to error out, set fill_value to dynamically create a field value.
        """
        if not fields:
            raise InvalidDecoratorException('Error an empty dict, or no dict, passed to extract_fields decorator.')
        elif not isinstance(fields, dict):
            raise InvalidDecoratorException(f'Error, please pass in a dict, not {type(fields)}')
        else:
            errors = []
            for field, field_type in fields.items():
                if not isinstance(field, str):
                    errors.append(f'{field} is not a string. All keys must be strings.')
                if not isinstance(field_type, type):
                    errors.append(f'{field} does not declare a type. Instead it passes {field_type}.')

            if errors:
                raise InvalidDecoratorException(f'Error, found these {errors}. '
                                                f'Please pass in a dict of string to types. ')
        self.fields = fields
        self.fill_with = fill_with

    def validate(self, fn: Callable):
        """A function is invalid if it is not annotated with a dict or typing.Dict return type.

        :param fn: Function to validate.
        :raises: InvalidDecoratorException If the function is not annotated with a dict or typing.Dict type as output.
        """
        output_type = inspect.signature(fn).return_annotation
        if typing_inspect.is_generic_type(output_type):
            base = typing_inspect.get_origin(output_type)
            if base == dict or base == typing.Dict:  # different python versions return different things 3.7+ vs 3.6.
                pass
            else:
                raise InvalidDecoratorException(
                    f'For extracting fields, output type must be a dict or typing.Dict, not: {output_type}')
        elif output_type == dict:
            pass
        else:
            raise InvalidDecoratorException(
                f'For extracting fields, output type must be a dict or typing.Dict, not: {output_type}')

    def expand_node(self, node_: node.Node, config: Dict[str, Any], fn: Callable) -> Collection[node.Node]:
        """For each field to extract, output a node that extracts that field. Also, output the original TypedDict
        generator.

        :param node_:
        :param config:
        :param fn: Function to extract columns from. Must output a dataframe.
        :return: A collection of nodes --
                one for the original dataframe generator, and another for each column to extract.
        """
        fn = node_.callable
        base_doc = node_.documentation

        @functools.wraps(fn)
        def dict_generator(*args, **kwargs):
            dict_generated = fn(*args, **kwargs)
            if self.fill_with is not None:
                for field in self.fields:
                    if field not in dict_generated:
                        dict_generated[field] = self.fill_with
            return dict_generated

        output_nodes = [node.Node(node_.name, typ=dict, doc_string=base_doc, callabl=dict_generator, tags=node_.tags.copy())]

        for field, field_type in self.fields.items():
            doc_string = base_doc  # default doc string of base function.

            def extractor_fn(field_to_extract: str = field, **kwargs) -> field_type:  # avoiding problems with closures
                dt = kwargs[node_.name]
                if field_to_extract not in dt:
                    raise InvalidDecoratorException(f'No such field: {field_to_extract} produced by {node_.name}. '
                                                    f'It only produced {list(dt.keys())}')
                return kwargs[node_.name][field_to_extract]

            output_nodes.append(
                node.Node(field, field_type, doc_string, extractor_fn, input_types={node_.name: dict}, tags=node_.tags.copy()))
        return output_nodes


# the following are empty functions that we can compare against to ensure that @does uses an empty function
def _empty_function():
    pass


def _empty_function_with_docstring():
    """Docstring for an empty function"""
    pass


def ensure_function_empty(fn: Callable):
    """
    Ensures that a function is empty. This is strict definition -- the function must have only one line (and
    possibly a docstring), and that line must say "pass".
    """
    if fn.__code__.co_code not in {_empty_function.__code__.co_code,
                                   _empty_function_with_docstring.__code__.co_code}:
        raise InvalidDecoratorException(f'Function: {fn.__name__} is not empty. Must have only one line that '
                                        f'consists of "pass"')


class does(function_modifiers_base.NodeCreator):
    def __init__(self, replacing_function: Callable):
        """
        Constructor for a modifier that replaces the annotated functions functionality with something else.
        Right now this has a very strict validation requirements to make compliance with the framework easy.
        """
        self.replacing_function = replacing_function

    @staticmethod
    def ensure_output_types_match(fn: Callable, todo: Callable):
        """
        Ensures that the output types of two functions match.
        """
        annotation_fn = inspect.signature(fn).return_annotation
        annotation_todo = inspect.signature(todo).return_annotation
        if not issubclass(annotation_todo, annotation_fn):
            raise InvalidDecoratorException(f'Output types: {annotation_fn} and {annotation_todo} are not compatible')

    @staticmethod
    def ensure_function_kwarg_only(fn: Callable):
        """
        Ensures that a function is kwarg only. Meaning that it only has one parameter similar to **kwargs.
        """
        parameters = inspect.signature(fn).parameters
        if len(parameters) > 1:
            raise InvalidDecoratorException('Too many parameters -- for now @does can only use **kwarg functions. '
                                            f'Found params: {parameters}')
        (_, parameter), = parameters.items()
        if not parameter.kind == inspect.Parameter.VAR_KEYWORD:
            raise InvalidDecoratorException(f'Must have only one parameter, and that parameter must be a **kwargs '
                                            f'parameter. Instead, found: {parameter}')

    def validate(self, fn: Callable):
        """
        Validates that the function:
        - Is empty (we don't want to be overwriting actual code)
        - is keyword argument only (E.G. has just **kwargs in its argument list)
        :param fn: Function to validate
        :raises: InvalidDecoratorException
        """
        ensure_function_empty(fn)
        does.ensure_function_kwarg_only(self.replacing_function)
        does.ensure_output_types_match(fn, self.replacing_function)

    def generate_node(self, fn: Callable, config) -> node.Node:
        """
        Returns one node which has the replaced functionality
        :param fn:
        :param config:
        :return:
        """
        fn_signature = inspect.signature(fn)
        return node.Node(
            fn.__name__,
            typ=fn_signature.return_annotation,
            doc_string=fn.__doc__ if fn.__doc__ is not None else '',
            callabl=self.replacing_function,
            input_types={key: value.annotation for key, value in fn_signature.parameters.items()},
            tags=get_default_tags(fn))


class dynamic_transform(function_modifiers_base.NodeCreator):
    def __init__(self, transform_cls: Type[models.BaseModel], config_param: str, **extra_transform_params):
        """Constructs a model. Takes in a model_cls, which has to have a parameter."""
        self.transform_cls = transform_cls
        self.config_param = config_param
        self.extra_transform_params = extra_transform_params

    def validate(self, fn: Callable):
        """Validates that the model works with the function -- ensures:
        1. function has no code
        2. function has no parameters
        3. function has series as a return type
        :param fn: Function to validate
        :raises InvalidDecoratorException if the model is not valid.
        """

        ensure_function_empty(fn)  # it has to look exactly
        signature = inspect.signature(fn)
        if not issubclass(signature.return_annotation, pd.Series):
            raise InvalidDecoratorException('Models must declare their return type as a pandas Series')
        if len(signature.parameters) > 0:
            raise InvalidDecoratorException('Models must have no parameters -- all are passed in through the config')

    def generate_node(self, fn: Callable, config: Dict[str, Any] = None) -> node.Node:
        if self.config_param not in config:
            raise InvalidDecoratorException(f'Configuration has no parameter: {self.config_param}. Did you define it? If so did you spell it right?')
        fn_name = fn.__name__
        transform = self.transform_cls(config[self.config_param], fn_name, **self.extra_transform_params)
        return node.Node(
            name=fn_name,
            typ=inspect.signature(fn).return_annotation,
            doc_string=fn.__doc__,
            callabl=transform.compute,
            input_types={dep: pd.Series for dep in transform.get_dependents()},
            tags=get_default_tags(fn))


class model(dynamic_transform):
    """Model, same as a dynamic transform"""

    def __init__(self, model_cls, config_param: str, **extra_model_params):
        super(model, self).__init__(transform_cls=model_cls, config_param=config_param, **extra_model_params)


class config(function_modifiers_base.NodeResolver):
    """Decorator class that resolves a node's function based on  some configuration variable
    Currently, functions that exist in all configurations have to be disjoint.
    E.G. for every config.when(), you can have a config.when_not() that filters the opposite.
    That said, you can have functions that *only* exist in certain configurations without worrying about it.
    """

    def __init__(self, resolves: Callable[[Dict[str, Any]], bool], target_name: str = None):
        self.does_resolve = resolves
        self.target_name = target_name

    def _get_function_name(self, fn: Callable) -> str:
        if self.target_name is not None:
            return self.target_name
        return function_modifiers_base.sanitize_function_name(fn.__name__)

    def resolve(self, fn, configuration: Dict[str, Any]) -> Callable:
        if not self.does_resolve(configuration):
            return None
        fn.__name__ = self._get_function_name(fn)  # TODO -- copy function to not mutate it
        return fn

    def validate(self, fn):
        if fn.__name__.endswith('__'):
            raise InvalidDecoratorException('Config will always use the portion of the function name before the last __. For example, signups__v2 will map to signups, whereas')

    @staticmethod
    def when(name=None, **key_value_pairs) -> 'config':
        """Yields a decorator that resolves the function if all keys in the config are equal to the corresponding value

        :param key_value_pairs: Keys and corresponding values to look up in the config
        :return: a configuration decorator
        """

        def resolves(configuration: Dict[str, Any]) -> bool:
            return all(value == configuration.get(key) for key, value in key_value_pairs.items())

        return config(resolves, target_name=name)

    @staticmethod
    def when_not(name=None, **key_value_pairs: Any) -> 'config':
        """Yields a decorator that resolves the function if none keys in the config are equal to the corresponding value

        :param key_value_pairs: Keys and corresponding values to look up in the config
        :return: a configuration decorator
        """

        def resolves(configuration: Dict[str, Any]) -> bool:
            return all(value != configuration.get(key) for key, value in key_value_pairs.items())

        return config(resolves, target_name=name)

    @staticmethod
    def when_in(name=None, **key_value_group_pairs: Collection[Any]) -> 'config':
        """Yields a decorator that resolves the function if all of the keys are equal to one of items in the list of values.

        :param key_value_group_pairs: pairs of key-value mappings where the value is a list of possible values
        :return: a configuration decorator
        """

        def resolves(configuration: Dict[str, Any]) -> bool:
            return all(configuration.get(key) in value for key, value in key_value_group_pairs.items())

        return config(resolves, target_name=name)

    @staticmethod
    def when_not_in(**key_value_group_pairs: Collection[Any]) -> 'config':
        """Yields a decorator that resolves the function only if none of the keys are in the list of values.

        :param key_value_group_pairs: pairs of key-value mappings where the value is a list of possible values
        :return: a configuration decorator

        :Example:

        @config.when_not_in(business_line=["mens","kids"], region=["uk"])
        def LEAD_LOG_BASS_MODEL_TIMES_TREND(TREND_BSTS_WOMENS_ACQUISITIONS: pd.Series,
                                    LEAD_LOG_BASS_MODEL_SIGNUPS_NON_REFERRAL: pd.Series) -> pd.Series:

        above will resolve for config has {"business_line": "womens", "region": "us"},
        but not for configs that have {"business_line": "mens", "region": "us"}, {"business_line": "kids", "region": "us"},
        or {"region": "uk"}

        .. seealso:: when_not
        """

        def resolves(configuration: Dict[str, Any]) -> bool:
            return all(configuration.get(key) not in value for key, value in key_value_group_pairs.items())

        return config(resolves)


<<<<<<< HEAD
class tag(NodeDecorator):
    """Decorator class that adds a tag to a node. Tags take the form of key/value pairings.
    Tags can have dots to specify namespaces (keys with dots), but this is usually reserved for special cases (E.G. subdecorators)
    that utilize them. These are passed in as kwargs, so usually they'll be un-namespaced.

    Currently tag values are restricted to allowing strings only, although we may consider changing the in the future (E.G. thinking of lists)

    Also, we reserve the right to add purely positional arguments in this as well.

    @tag(foo='bar', bar=baz)
    def my_function(...) -> ...:
       ...

    The framework reserves the right to a certain set of top-level prefixes (E.G. any tag where the top level is RESERVED_TAG_PREFIX).
=======
class tag(function_modifiers_base.NodeDecorator):
    """Decorator class that adds a tag to a node. Tags take the form of key/value pairings.
    Tags can have dots to specify namespaces (keys with dots), but this is usually reserved for special cases
    (E.G. subdecorators) that utilize them. Usually one will pass in tags as kwargs, so we expect tags to
    be un-namespaced in most uses.

    That is using:
    > @tag(my_tag='tag_value')
    > def my_function(...) -> ...:
    is un-namespaced because you cannot put a `.` in the keyword part (the part before the '=').

    But using:
    > @tag(**{'my.tag': 'tag_value'})
    > def my_function(...) -> ...:
    allows you to add dots that allow you to namespace your tags.

    Currently, tag values are restricted to allowing strings only, although we may consider changing the in the future
    (E.G. thinking of lists).

    Hamilton also reserves the right to change the following:
    * adding purely positional arguments
    * not allowing users to use a certain set of top-level prefixes (E.G. any tag where the top level is one of the
      values in RESERVED_TAG_PREFIX).

    Example usage:
    > @tag(foo='bar', a_tag_key='a_tag_value', **{'namespace.tag_key': 'tag_value'})
    > def my_function(...) -> ...:
    >   ...
>>>>>>> 4aa1cbea
    """

    RESERVED_TAG_NAMESPACES = [
        'hamilton',
        'data_quality',
        'gdpr',
        'ccpa',
        'dag',
<<<<<<< HEAD
    ]  # Anything that starts with any of these is banned, the framework reserves the right to manage it

    def __init__(self, **tags: str):
=======
        'module',
    ]  # Anything that starts with any of these is banned, the framework reserves the right to manage it

    def __init__(self, **tags: str):
        """Constructor for adding tag annotations to a function.

        :param tags: the keys are always going to be strings, so the type annotation here means the values are strings.
            Implicitly this is `Dict[str, str]` but the PEP guideline is to only annotate it with `str`.
        """
>>>>>>> 4aa1cbea
        self.tags = tags

    def decorate_node(self, node_: node.Node) -> node.Node:
        """Decorates the nodes produced by this with the specified tags

        :param node_: Node to decorate
        :return: Copy of the node, with tags assigned
        """
<<<<<<< HEAD
=======
        unioned_tags = self.tags.copy()
        unioned_tags.update(node_.tags)
>>>>>>> 4aa1cbea
        return node.Node(
            name=node_.name,
            typ=node_.type,
            doc_string=node_.documentation,
            callabl=node_.callable,
            node_source=node_.node_source,
            input_types=node_.input_types,
<<<<<<< HEAD
            tags=self.tags)
=======
            tags=unioned_tags)
>>>>>>> 4aa1cbea

    @staticmethod
    def _key_allowed(key: str) -> bool:
        """Validates that a tag key is allowed. Rules are:
        1. It must not be empty
        2. It can have dots, which specify a hierarchy of order
        3. All components, when split by dots, must be valid python identifiers
        4. It cannot utilize a reserved namespace

        :param key: The key to validate
        :return: True if it is valid, False if not
        """
        key_components = key.split('.')
        if len(key_components) == 0:
            # empty string...
            return False
        if key_components[0] in tag.RESERVED_TAG_NAMESPACES:
            # Reserved prefixes
            return False
        for key in key_components:
            if not key.isidentifier():
                return False
        return True

    @staticmethod
    def _value_allowed(value: Any) -> bool:
        """Validates that a tag value is allowed. Rules are only that it must be a string.

        :param value: Value to validate
        :return: True if it is valid, False otherwise
        """
        if not isinstance(value, str):
            return False
        return True

    def validate(self, fn: Callable):
        """Validates the decorator. In this case that the set of tags produced is final.

        :param fn: Function that the decorator is called on.
        :raises ValueError: if the specified tags contains invalid ones
        """
        bad_tags = set()
        for key, value in self.tags.items():
            if (not tag._key_allowed(key)) or (not tag._value_allowed(value)):
                bad_tags.add((key, value))
        if bad_tags:
            bad_tags_formatted = ','.join([f'{key}={value}' for key, value in bad_tags])
            raise InvalidDecoratorException(f'The following tags are invalid as tags: {bad_tags_formatted} '
                                            'Tag keys can be split by ., to represent a hierarchy, '
                                            'but each element of the hierarchy must be a valid python identifier. '
                                            'Paths components also cannot be empty. '
                                            'The value can be anything. Note that the following top-level prefixes are '
                                            f'reserved as well: {self.RESERVED_TAG_NAMESPACES}')


<<<<<<< HEAD
class check_output(NodeTransformer):
    def __init__(self, *validator: DataValidator, importance: str = DataValidator.WARN, **default_validator_kwargs: Any):
        """Creates the check_output validator. This constructs the specified validator class.
        Note that this has two modes -- utilizing default validators, and utilizing custom validators.

        These are mutually exclusive.

        TODO -- come up with a better API for this. Its a little messy. Should probably have something like:
        - check_output(**default_kwargs)
        - check_output.custom

        :param validator: List of validators to add to this node
        :param importance: For the default validator, how importat
        :param validator_kwargs: keyword arguments to be passed to the validator
        """
        check_output._validate_constructor_args(*validator, importance=importance, **default_validator_kwargs)
        self.validators = validator
        self.importance = importance
        self.default_validator_kwargs = default_validator_kwargs
        # We need to wait until we actually have the function in order to construct the validators
        # So, we'll just store the constructor arguments for now and check it in validation

    @staticmethod
    def _validate_constructor_args(*validator: DataValidator, importance: str = None, **default_validator_kwargs: Any):
        if len(validator) != 0:
            if importance is not None or len(default_validator_kwargs) > 0:
                raise ValueError(
                    f"Can provide *either* a list of custom validators or arguments for the default validator. "
                    f"Instead received both.")
        else:
            if importance is None:
                raise ValueError(f"Must supply an ipmortance level if using the default validator.")

    def _resolve_validators(self, return_type: Type[Type]) -> typing.Collection[DataValidator]:
        if len(self.validators) > 0:
            # If we've passed in validators then we're good to go
            return self.validators
        return resolve_validators(return_type, importance=self.importance, **self.default_validator_kwargs)

    def transform_node(self, node_: node.Node, config: Dict[str, Any], fn: Callable) -> Collection[node.Node]:
        """Transforms the node into a subdag that does validation and still returns the node's result.
        Say we have a node n and two validators (V1 and V2). The subdag will look like:

        n_raw :=
         > n_raw -> V1 -> n
         > n_raw -> V2 -> n
         > n_raw -> n
        where
         - V1 and V2 are nodes that return a tuple of original result
         - n_raw is the original node, clone of n
         - n is the final node -- it takes in any number of data quality results and drops them, as well as the original result
        Note that n takes in params it does not use -- this is to ensure execution order of the DAG.

        :param node_: Node to transform.
        :param config: Configuration used to transform TODO -- add configuration elements for turning on/off dq actions
        :param fn: Function that was being decorated
        :return: A new list of nodes specifying the original DAG.
        """
=======
# These are part of the publicly exposed API -- do not change them
# Tests will catch it if you do!
IS_DATA_VALIDATOR_TAG = 'hamilton.data_quality.contains_dq_results'
DATA_VALIDATOR_ORIGINAL_OUTPUT_TAG = 'hamilton.data_quality.source_node'


class BaseDataValidationDecorator(function_modifiers_base.NodeTransformer):

    @abc.abstractmethod
    def get_validators(self, node_to_validate: node.Node) -> List[base.DataValidator]:
        """Returns a list of validators used to transform the nodes.

        @param node_to_validate: Nodes to which the output of the validator will apply
        @return: A list of validators to apply to the node.
        """
        pass

    def transform_node(self, node_: node.Node, config: Dict[str, Any], fn: Callable) -> Collection[node.Node]:
>>>>>>> 4aa1cbea
        raw_node = node.Node(
            name=node_.name + '_raw',  # TODO -- make this unique -- this will break with multiple validation decorators, which we *don't* want
            typ=node_.type,
            doc_string=node_.documentation,
            callabl=node_.callable,
            node_source=node_.node_source,
            input_types=node_.input_types,
            tags=node_.tags)
<<<<<<< HEAD
        validators = self._resolve_validators(node_.type)
        validator_nodes = []
        for validator in validators:
            def validation_function(validator_to_call: DataValidator = validator, **kwargs):
                result = list(kwargs.values())[0]  # This should just have one kwarg
                return validator_to_call.validate(result)

            validator_node = node.Node(
                name=node_.name + '_' + validator.name(),  # TODO -- determine a good approach towards naming this
                typ=ValidationResult,
=======
        validators = self.get_validators(node_)
        validator_nodes = []
        validator_name_map = {}
        for validator in validators:
            def validation_function(validator_to_call: base.DataValidator = validator, **kwargs):
                result = list(kwargs.values())[0]  # This should just have one kwarg
                return validator_to_call.validate(result)

            validator_node_name = node_.name + '_' + validator.name()
            validator_node = node.Node(
                name=validator_node_name,  # TODO -- determine a good approach towards naming this
                typ=base.ValidationResult,
>>>>>>> 4aa1cbea
                doc_string=validator.description(),
                callabl=validation_function,
                node_source=node.NodeSource.STANDARD,
                input_types={raw_node.name: (node_.type, node.DependencyType.REQUIRED)},
<<<<<<< HEAD
            )
            validator_nodes.append(validator_node)

        def final_node_callable(**kwargs):
=======
                tags={
                    **node_.tags,
                    **{
                        function_modifiers_base.NodeTransformer.NON_FINAL_TAG: True,  # This is not to be used as a subdag later on
                        IS_DATA_VALIDATOR_TAG: True,
                        DATA_VALIDATOR_ORIGINAL_OUTPUT_TAG: node_.name
                    }}
            )
            validator_name_map[validator_node_name] = validator
            validator_nodes.append(validator_node)

        def final_node_callable(validator_nodes=validator_nodes, validator_name_map=validator_name_map, **kwargs):
            """Callable for the final node. First calls the action on every node, then

            @param validator_nodes:
            @param validator_name_map:
            @param kwargs:
            @return:
            """
            for validator_node in validator_nodes:
                data_quality.base.act(kwargs[validator_node.name], validator=validator_name_map[validator_node.name])
>>>>>>> 4aa1cbea
            return kwargs[raw_node.name]

        final_node = node.Node(
            name=node_.name,
            typ=node_.type,
            doc_string=node_.documentation,
            callabl=final_node_callable,
            node_source=node_.node_source,
            input_types={
                raw_node.name: (node_.type, node.DependencyType.REQUIRED),
                **{validator_node.name: (validator_node.type, node.DependencyType.REQUIRED) for validator_node in validator_nodes}},
            tags=node_.tags)
        return [*validator_nodes, final_node, raw_node]

    def validate(self, fn: Callable):
<<<<<<< HEAD
=======
        pass


class check_output_custom(BaseDataValidationDecorator):
    def __init__(self, *validators: base.DataValidator):
        """Creates a check_output_custom decorator. This allows
        passing of custom validators that implement the DataValidator interface.

        @param validator: Validator to use.
        """
        self.validators = validators

    def get_validators(self, node_to_validate: node.Node) -> List[base.DataValidator]:
        return self.validators


class check_output(BaseDataValidationDecorator):
    def get_validators(self, node_to_validate: node.Node) -> List[base.DataValidator]:
        return default_validators.resolve_default_validators(
            node_to_validate.type,
            importance=self.importance,
            available_validators=self.default_decorator_candidates,
            **self.default_validator_kwargs)

    def __init__(self,
                 importance: str = base.DataValidationLevel.WARN.value,
                 default_decorator_candidates: Type[default_validators.BaseDefaultValidator] = None,
                 **default_validator_kwargs: Any):
        """Creates the check_output validator. This constructs the default validator class.
        Note that this creates a whole set of default validators
        TODO -- enable construction of custom validators using check_output.custom(*validators)

        :param importance: For the default validator, how important is it that this passes.
        :param validator_kwargs: keyword arguments to be passed to the validator
        """
        self.importance = importance
        self.default_validator_kwargs = default_validator_kwargs
        self.default_decorator_candidates = default_decorator_candidates
        # We need to wait until we actually have the function in order to construct the validators
        # So, we'll just store the constructor arguments for now and check it in validation

    @staticmethod
    def _validate_constructor_args(*validator: base.DataValidator, importance: str = None, **default_validator_kwargs: Any):
        if len(validator) != 0:
            if importance is not None or len(default_validator_kwargs) > 0:
                raise ValueError(
                    f'Can provide *either* a list of custom validators or arguments for the default validator. '
                    f'Instead received both.')
        else:
            if importance is None:
                raise ValueError(f'Must supply an ipmortance level if using the default validator.')

    def validate(self, fn: Callable):
>>>>>>> 4aa1cbea
        """Validates that the check_output node works on the function on which it was called

        :param fn: Function to validate
        :raises: InvalidDecoratorException if the decorator is not valid for the function's return type
        """
<<<<<<< HEAD
        pass
        # sig = inspect.signature(fn)
        # return_annotation = sig.return_annotation
        # We may want to use the upstream node to validate rather than the function...
        # Temporarily we'll assume that they're the same, although this will have to get fixed prior to release
        # This will break, for instance, with extract_columns (dataframe versus series)
        # The solution is probably to apply the validator within transform_node and not validate here, *or*
        # redo the framework to validate based off of dependent nodes?
        # self._resolve_validators(return_annotation)  # Just resolve validators to ensure that we can
=======
        pass
>>>>>>> 4aa1cbea
<|MERGE_RESOLUTION|>--- conflicted
+++ resolved
@@ -8,19 +8,11 @@
 import pandas as pd
 import typing_inspect
 
-<<<<<<< HEAD
-from hamilton import node
-from hamilton.data_quality.base import DataValidator, ValidationResult
-from hamilton.data_quality.default_validators import resolve_validators
-from hamilton.function_modifiers_base import NodeCreator, NodeResolver, NodeExpander, sanitize_function_name, NodeDecorator, NodeTransformer
-from hamilton.models import BaseModel
-=======
 from hamilton import node, data_quality
 from hamilton.data_quality import base
 from hamilton.data_quality import default_validators
 from hamilton import function_modifiers_base
 from hamilton import models
->>>>>>> 4aa1cbea
 
 logger = logging.getLogger(__name__)
 
@@ -630,22 +622,6 @@
         return config(resolves)
 
 
-<<<<<<< HEAD
-class tag(NodeDecorator):
-    """Decorator class that adds a tag to a node. Tags take the form of key/value pairings.
-    Tags can have dots to specify namespaces (keys with dots), but this is usually reserved for special cases (E.G. subdecorators)
-    that utilize them. These are passed in as kwargs, so usually they'll be un-namespaced.
-
-    Currently tag values are restricted to allowing strings only, although we may consider changing the in the future (E.G. thinking of lists)
-
-    Also, we reserve the right to add purely positional arguments in this as well.
-
-    @tag(foo='bar', bar=baz)
-    def my_function(...) -> ...:
-       ...
-
-    The framework reserves the right to a certain set of top-level prefixes (E.G. any tag where the top level is RESERVED_TAG_PREFIX).
-=======
 class tag(function_modifiers_base.NodeDecorator):
     """Decorator class that adds a tag to a node. Tags take the form of key/value pairings.
     Tags can have dots to specify namespaces (keys with dots), but this is usually reserved for special cases
@@ -674,7 +650,6 @@
     > @tag(foo='bar', a_tag_key='a_tag_value', **{'namespace.tag_key': 'tag_value'})
     > def my_function(...) -> ...:
     >   ...
->>>>>>> 4aa1cbea
     """
 
     RESERVED_TAG_NAMESPACES = [
@@ -683,11 +658,6 @@
         'gdpr',
         'ccpa',
         'dag',
-<<<<<<< HEAD
-    ]  # Anything that starts with any of these is banned, the framework reserves the right to manage it
-
-    def __init__(self, **tags: str):
-=======
         'module',
     ]  # Anything that starts with any of these is banned, the framework reserves the right to manage it
 
@@ -697,7 +667,6 @@
         :param tags: the keys are always going to be strings, so the type annotation here means the values are strings.
             Implicitly this is `Dict[str, str]` but the PEP guideline is to only annotate it with `str`.
         """
->>>>>>> 4aa1cbea
         self.tags = tags
 
     def decorate_node(self, node_: node.Node) -> node.Node:
@@ -706,11 +675,8 @@
         :param node_: Node to decorate
         :return: Copy of the node, with tags assigned
         """
-<<<<<<< HEAD
-=======
         unioned_tags = self.tags.copy()
         unioned_tags.update(node_.tags)
->>>>>>> 4aa1cbea
         return node.Node(
             name=node_.name,
             typ=node_.type,
@@ -718,11 +684,7 @@
             callabl=node_.callable,
             node_source=node_.node_source,
             input_types=node_.input_types,
-<<<<<<< HEAD
-            tags=self.tags)
-=======
             tags=unioned_tags)
->>>>>>> 4aa1cbea
 
     @staticmethod
     def _key_allowed(key: str) -> bool:
@@ -778,66 +740,6 @@
                                             f'reserved as well: {self.RESERVED_TAG_NAMESPACES}')
 
 
-<<<<<<< HEAD
-class check_output(NodeTransformer):
-    def __init__(self, *validator: DataValidator, importance: str = DataValidator.WARN, **default_validator_kwargs: Any):
-        """Creates the check_output validator. This constructs the specified validator class.
-        Note that this has two modes -- utilizing default validators, and utilizing custom validators.
-
-        These are mutually exclusive.
-
-        TODO -- come up with a better API for this. Its a little messy. Should probably have something like:
-        - check_output(**default_kwargs)
-        - check_output.custom
-
-        :param validator: List of validators to add to this node
-        :param importance: For the default validator, how importat
-        :param validator_kwargs: keyword arguments to be passed to the validator
-        """
-        check_output._validate_constructor_args(*validator, importance=importance, **default_validator_kwargs)
-        self.validators = validator
-        self.importance = importance
-        self.default_validator_kwargs = default_validator_kwargs
-        # We need to wait until we actually have the function in order to construct the validators
-        # So, we'll just store the constructor arguments for now and check it in validation
-
-    @staticmethod
-    def _validate_constructor_args(*validator: DataValidator, importance: str = None, **default_validator_kwargs: Any):
-        if len(validator) != 0:
-            if importance is not None or len(default_validator_kwargs) > 0:
-                raise ValueError(
-                    f"Can provide *either* a list of custom validators or arguments for the default validator. "
-                    f"Instead received both.")
-        else:
-            if importance is None:
-                raise ValueError(f"Must supply an ipmortance level if using the default validator.")
-
-    def _resolve_validators(self, return_type: Type[Type]) -> typing.Collection[DataValidator]:
-        if len(self.validators) > 0:
-            # If we've passed in validators then we're good to go
-            return self.validators
-        return resolve_validators(return_type, importance=self.importance, **self.default_validator_kwargs)
-
-    def transform_node(self, node_: node.Node, config: Dict[str, Any], fn: Callable) -> Collection[node.Node]:
-        """Transforms the node into a subdag that does validation and still returns the node's result.
-        Say we have a node n and two validators (V1 and V2). The subdag will look like:
-
-        n_raw :=
-         > n_raw -> V1 -> n
-         > n_raw -> V2 -> n
-         > n_raw -> n
-        where
-         - V1 and V2 are nodes that return a tuple of original result
-         - n_raw is the original node, clone of n
-         - n is the final node -- it takes in any number of data quality results and drops them, as well as the original result
-        Note that n takes in params it does not use -- this is to ensure execution order of the DAG.
-
-        :param node_: Node to transform.
-        :param config: Configuration used to transform TODO -- add configuration elements for turning on/off dq actions
-        :param fn: Function that was being decorated
-        :return: A new list of nodes specifying the original DAG.
-        """
-=======
 # These are part of the publicly exposed API -- do not change them
 # Tests will catch it if you do!
 IS_DATA_VALIDATOR_TAG = 'hamilton.data_quality.contains_dq_results'
@@ -856,7 +758,6 @@
         pass
 
     def transform_node(self, node_: node.Node, config: Dict[str, Any], fn: Callable) -> Collection[node.Node]:
->>>>>>> 4aa1cbea
         raw_node = node.Node(
             name=node_.name + '_raw',  # TODO -- make this unique -- this will break with multiple validation decorators, which we *don't* want
             typ=node_.type,
@@ -865,18 +766,6 @@
             node_source=node_.node_source,
             input_types=node_.input_types,
             tags=node_.tags)
-<<<<<<< HEAD
-        validators = self._resolve_validators(node_.type)
-        validator_nodes = []
-        for validator in validators:
-            def validation_function(validator_to_call: DataValidator = validator, **kwargs):
-                result = list(kwargs.values())[0]  # This should just have one kwarg
-                return validator_to_call.validate(result)
-
-            validator_node = node.Node(
-                name=node_.name + '_' + validator.name(),  # TODO -- determine a good approach towards naming this
-                typ=ValidationResult,
-=======
         validators = self.get_validators(node_)
         validator_nodes = []
         validator_name_map = {}
@@ -889,17 +778,10 @@
             validator_node = node.Node(
                 name=validator_node_name,  # TODO -- determine a good approach towards naming this
                 typ=base.ValidationResult,
->>>>>>> 4aa1cbea
                 doc_string=validator.description(),
                 callabl=validation_function,
                 node_source=node.NodeSource.STANDARD,
                 input_types={raw_node.name: (node_.type, node.DependencyType.REQUIRED)},
-<<<<<<< HEAD
-            )
-            validator_nodes.append(validator_node)
-
-        def final_node_callable(**kwargs):
-=======
                 tags={
                     **node_.tags,
                     **{
@@ -921,7 +803,6 @@
             """
             for validator_node in validator_nodes:
                 data_quality.base.act(kwargs[validator_node.name], validator=validator_name_map[validator_node.name])
->>>>>>> 4aa1cbea
             return kwargs[raw_node.name]
 
         final_node = node.Node(
@@ -937,8 +818,6 @@
         return [*validator_nodes, final_node, raw_node]
 
     def validate(self, fn: Callable):
-<<<<<<< HEAD
-=======
         pass
 
 
@@ -992,22 +871,9 @@
                 raise ValueError(f'Must supply an ipmortance level if using the default validator.')
 
     def validate(self, fn: Callable):
->>>>>>> 4aa1cbea
         """Validates that the check_output node works on the function on which it was called
 
         :param fn: Function to validate
         :raises: InvalidDecoratorException if the decorator is not valid for the function's return type
         """
-<<<<<<< HEAD
         pass
-        # sig = inspect.signature(fn)
-        # return_annotation = sig.return_annotation
-        # We may want to use the upstream node to validate rather than the function...
-        # Temporarily we'll assume that they're the same, although this will have to get fixed prior to release
-        # This will break, for instance, with extract_columns (dataframe versus series)
-        # The solution is probably to apply the validator within transform_node and not validate here, *or*
-        # redo the framework to validate based off of dependent nodes?
-        # self._resolve_validators(return_annotation)  # Just resolve validators to ensure that we can
-=======
-        pass
->>>>>>> 4aa1cbea
